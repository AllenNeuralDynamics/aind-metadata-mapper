--- conflicted
+++ resolved
@@ -1,7 +1,3 @@
 """Init package"""
 
-<<<<<<< HEAD
-__version__ = "0.12.0"
-=======
-__version__ = "0.17.1"
->>>>>>> b14d1ba4
+__version__ = "0.17.1"