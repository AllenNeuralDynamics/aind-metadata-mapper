"""Module to write valid OptoStim and Subject schemas"""

import re
import sys
from dataclasses import dataclass
from datetime import timedelta
from typing import Union

from aind_data_schema.components.stimulus import OptoStimulation, PulseShape
from aind_data_schema.core.session import (
    DetectorConfig,
    FiberConnectionConfig,
    LightEmittingDiodeConfig,
    Session,
    StimulusEpoch,
    StimulusModality,
    Stream,
)
from aind_data_schema_models.modalities import Modality

from aind_metadata_mapper.core import GenericEtl
from aind_metadata_mapper.core_models import JobResponse
from aind_metadata_mapper.fip.models import JobSettings


@dataclass(frozen=True)
class ParsedMetadata:
    """RawImageInfo gets parsed into this data"""

    teensy_str: str


class FIBEtl(GenericEtl[JobSettings]):
    """This class contains the methods to write OphysScreening data"""

    _dictionary_mapping = {
        "o": "OptoStim10Hz",
        "p": "OptoStim20Hz",
        "q": "OptoStim5Hz",
    }

    # Define regular expressions to extract the values
    command_regex = re.compile(r"Received command (\w)")
    frequency_regex = re.compile(r"OptoStim\s*([0-9.]+)")
    trial_regex = re.compile(r"OptoTrialN:\s*([0-9.]+)")
    pulse_regex = re.compile(r"PulseW\(um\):\s*([0-9.]+)")
    duration_regex = re.compile(r"OptoDuration\(s\):\s*([0-9.]+)")
    interval_regex = re.compile(r"OptoInterval\(s\):\s*([0-9.]+)")
    base_regex = re.compile(r"OptoBase\(s\):\s*([0-9.]+)")

    # TODO: Deprecate this constructor. Use GenericEtl constructor instead
    def __init__(self, job_settings: Union[JobSettings, str]):
        """
        Class constructor for Base etl class.
        Parameters
        ----------
        job_settings: Union[JobSettings, str]
          Variables for a particular session
        """

        if isinstance(job_settings, str):
            job_settings_model = JobSettings.model_validate_json(job_settings)
        else:
            job_settings_model = job_settings
        super().__init__(job_settings=job_settings_model)

    def _transform(self, extracted_source: ParsedMetadata) -> Session:
        """
        Parses params from teensy string and creates ophys session model
        Parameters
        ----------
        extracted_source : ParsedInformation

        Returns
        -------
        Session

        """
        # Process data from dictionary keys

        string_to_parse = extracted_source.teensy_str

        session_start_time = self.job_settings.session_start_time
        labtracks_id = self.job_settings.labtracks_id
        iacuc_protocol = self.job_settings.iacuc_protocol
        rig_id = self.job_settings.rig_id
        experimenter_full_name = self.job_settings.experimenter_full_name
        mouse_platform_name = self.job_settings.mouse_platform_name
        active_mouse_platform = self.job_settings.active_mouse_platform
        light_source_list = self.job_settings.light_source_list
        detector_list = self.job_settings.detector_list
        fiber_connections_list = self.job_settings.fiber_connections_list
        session_type = self.job_settings.session_type
        notes = self.job_settings.notes

        # Use regular expressions to extract the values
        frequency_match = re.search(self.frequency_regex, string_to_parse)
        trial_match = re.search(self.trial_regex, string_to_parse)
        pulse_match = re.search(self.pulse_regex, string_to_parse)
        duration_match = re.search(self.duration_regex, string_to_parse)
        interval_match = re.search(self.interval_regex, string_to_parse)
        base_match = re.search(self.base_regex, string_to_parse)
        command_match = re.search(self.command_regex, string_to_parse)

        # Store the float values as variables
        frequency = int(frequency_match.group(1))
        trial_num = int(trial_match.group(1))
        pulse_width = int(pulse_match.group(1))
        opto_duration = float(duration_match.group(1))
        opto_interval = float(interval_match.group(1))
        opto_base = float(base_match.group(1))

        # maps stimulus_name from command
        command = command_match.group(1)
        stimulus_name = self._dictionary_mapping.get(command, "")

        # create opto stim instance
        opto_stim = OptoStimulation(
            stimulus_name=stimulus_name,
            pulse_shape=PulseShape.SQUARE,
            pulse_frequency=[
                frequency,
            ],
            number_pulse_trains=[
                trial_num,
            ],
            pulse_width=[
                pulse_width,
            ],
            pulse_train_duration=[
                opto_duration,
            ],
            pulse_train_interval=opto_interval,
            baseline_duration=opto_base,
            fixed_pulse_train_interval=True,  # TODO: Check this is right
        )

        # create stimulus presentation instance
        experiment_duration = opto_base + opto_duration + (opto_interval * trial_num)
        end_datetime = session_start_time + timedelta(seconds=experiment_duration)
        stimulus_epochs = StimulusEpoch(
            stimulus_name=stimulus_name,
            stimulus_modalities=[StimulusModality.OPTOGENETICS],
            stimulus_parameters=[
                opto_stim,
            ],
            stimulus_start_time=session_start_time,
            stimulus_end_time=end_datetime,
        )

        # create light source instance
        light_source = []
        for ls in light_source_list:
            diode = LightEmittingDiodeConfig(**ls)
            light_source.append(diode)

        # create detector instance
        detectors = []
        for d in detector_list:
            camera = DetectorConfig(**d)
            detectors.append(camera)

        # create fiber connection instance
        fiber_connections = []
        for fc in fiber_connections_list:
            cord = FiberConnectionConfig(**fc)
            fiber_connections.append(cord)
        data_stream = [
            Stream(
                stream_start_time=session_start_time,
                stream_end_time=end_datetime,
                light_sources=light_source,
                stream_modalities=[Modality.FIB],
                detectors=detectors,
                fiber_connections=fiber_connections,
            )
        ]
        # and finally, create ophys session
        ophys_session = Session(
            stimulus_epochs=[stimulus_epochs],
            subject_id=labtracks_id,
            iacuc_protocol=iacuc_protocol,
            session_start_time=session_start_time,
            session_end_time=end_datetime,
            rig_id=rig_id,
            experimenter_full_name=experimenter_full_name,
            session_type=session_type,
            notes=notes,
            data_streams=data_stream,
            mouse_platform_name=mouse_platform_name,
            active_mouse_platform=active_mouse_platform,
        )

        return ophys_session

    def _extract(self) -> ParsedMetadata:
        """Extract metadata from fip session."""

        tensy_str = self.job_settings.string_to_parse

        return ParsedMetadata(
            teensy_str=tensy_str,
        )

    def run_job(self) -> JobResponse:
        """Run the etl job and return a JobResponse."""
        extracted = self._extract()
        transformed = self._transform(extracted_source=extracted)
<<<<<<< HEAD
        job_response = self._load(transformed, self.job_settings.output_directory)
        return job_response
=======
        job_response = self._load(
            transformed, self.job_settings.output_directory
        )
        return job_response


if __name__ == "__main__":
    sys_args = sys.argv[1:]
    main_job_settings = JobSettings.from_args(sys_args)
    etl = FIBEtl(job_settings=main_job_settings)
    etl.run_job()
>>>>>>> 56035524
<|MERGE_RESOLUTION|>--- conflicted
+++ resolved
@@ -206,13 +206,7 @@
         """Run the etl job and return a JobResponse."""
         extracted = self._extract()
         transformed = self._transform(extracted_source=extracted)
-<<<<<<< HEAD
         job_response = self._load(transformed, self.job_settings.output_directory)
-        return job_response
-=======
-        job_response = self._load(
-            transformed, self.job_settings.output_directory
-        )
         return job_response
 
 
@@ -220,5 +214,4 @@
     sys_args = sys.argv[1:]
     main_job_settings = JobSettings.from_args(sys_args)
     etl = FIBEtl(job_settings=main_job_settings)
-    etl.run_job()
->>>>>>> 56035524
+    etl.run_job()