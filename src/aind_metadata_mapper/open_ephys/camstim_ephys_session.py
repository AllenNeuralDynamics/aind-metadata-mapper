"""
File containing CamstimEphysSessionEtl class
"""

import datetime
import json
import logging
import re
from datetime import timedelta
from pathlib import Path
from typing import Union

import npc_ephys
import npc_mvr
import numpy as np
import pandas as pd
from aind_data_schema.components.coordinates import Coordinates3d
from aind_data_schema.components.devices import Software
from aind_data_schema.core.session import (
    ManipulatorModule,
    Session,
    StimulusEpoch,
    StimulusModality,
    Stream,
    VisualStimulation,
)
from aind_data_schema_models.modalities import Modality

import aind_metadata_mapper.open_ephys.utils.pkl_utils as pkl
import aind_metadata_mapper.open_ephys.utils.sync_utils as sync
import aind_metadata_mapper.stimulus.camstim
from aind_metadata_mapper.core import GenericEtl
from aind_metadata_mapper.open_ephys.models import JobSettings

logger = logging.getLogger(__name__)


class CamstimEphysSessionEtl(
    aind_metadata_mapper.stimulus.camstim.Camstim, GenericEtl
):
    """
    An Ephys session, designed for OpenScope, employing neuropixel
    probes with visual and optogenetic stimulus from Camstim.
    """

    json_settings: dict = None
    session_path: Path
    recording_dir: Path

    def __init__(
        self, job_settings: Union[JobSettings, str, dict]
    ) -> None:
        """
        Determine needed input filepaths from np-exp and lims, get session
        start and end times from sync file, write stim tables and extract
        epochs from stim tables. Also get available probes. If
        'overwrite_tables' is not given as True in the json settings, and
        existing stim table exists, a new one won't be written.
        'opto_conditions_map' may be given in the json settings to specify the
        different laser states for this experiment. Otherwise, the default is
        used from naming_utils.
        """
        if isinstance(job_settings, str):
            job_settings_model = JobSettings.model_validate_json(job_settings)
        elif isinstance(job_settings, dict):
            job_settings_model = JobSettings(**job_settings)
        else:
            job_settings_model = job_settings
        GenericEtl.__init__(self, job_settings=job_settings_model)

<<<<<<< HEAD
        sessions_root = Path(self.job_settings.sessions_root)
        self.folder = self.get_folder(session_id, sessions_root)
        self.session_path = self.get_session_path(session_id, sessions_root)
        # sometimes data files are deleted on npexp so try files on lims
        # try:
        #     self.recording_dir = npc_ephys.get_single_oebin_path(
        #         session_inst.lims_path
        #     ).parent
        # except:
=======
        # sessions_root = Path(self.job_settings.sessions_root)
        # self.folder_name = self.get_folder(session_id, sessions_root)
        # self.session_path = self.get_session_path(session_id, sessions_root)
        self.session_path = job_settings.input_source
        self.folder_name = self.session_path.name
        self.output_dir = job_settings.output_directory
        
>>>>>>> 9f9b952e
        self.recording_dir = npc_ephys.get_single_oebin_path(
            self.session_path
        ).parent

        self.motor_locs_path = (
            self.session_path / f"{self.folder_name}.motor-locs.csv"
        )
        self.pkl_path = self.session_path / f"{self.folder_name}.stim.pkl"
        if not self.pkl_path.exists():
            self.pkl_path = self.session_path / f"{self.folder_name}.behavior.pkl"
        print("Using pickle:",self.pkl_path)
        self.pkl_data = pkl.load_pkl(self.pkl_path)
        self.fps = pkl.get_fps(self.pkl_data)

        self.opto_pkl_path = self.session_path / f"{self.folder_name}.opto.pkl"
        self.opto_table_path = (
            self.session_path / f"{self.folder_name}_opto_epochs.csv"
        )
        self.opto_conditions_map = job_settings.opto_conditions_map
        self.stim_table_path = (
            self.session_path / f"{self.folder_name}_stim_epochs.csv"
        )
        self.sync_path = self.session_path / f"{self.folder_name}.sync"

        platform_path = next(
            self.session_path.glob(f"{self.folder_name}_platform*.json")
        )
        self.platform_json = json.loads(platform_path.read_text())
        self.project_name = self.platform_json["project"]

        self.sync_data = sync.load_sync(self.sync_path)
        self.session_start = sync.get_start_time(self.sync_data)
        self.session_end = sync.get_stop_time(self.sync_data)
        logger.debug(
            f"session start: {self.session_start} \n"
            f" session end: {self.session_end}"
        )

        self.session_uuid = self.get_session_uuid()
        self.mtrain_server = job_settings.mtrain_server
        self.mtrain_regimen = self.get_mtrain()
        self.behavior = self._is_behavior()

        if not self.stim_table_path.exists() or (
            self.job_settings.overwrite_tables
        ):
            logger.debug("building stim table")
            if self.behavior:
                self.build_behavior_table()
            else:
                self.build_stimulus_table()
        if self.opto_pkl_path.exists() and (
            not self.opto_table_path.exists()
            or self.job_settings.overwrite_tables
        ):
            logger.debug("building opto table")
            self.build_optogenetics_table()

        logger.debug("getting stim epochs")
        self.stim_epochs = self.epochs_from_stim_table()
        if self.opto_table_path.exists():
            self.stim_epochs.append(self.epoch_from_opto_table())

        self.available_probes = self.get_available_probes()

    def run_job(self):
        """Transforms all metadata for the session into relevant files"""
        self._extract()
        self._transform()
        return self._load(self.session_json, self.output_dir)

    def _extract(self):
        """TODO: refactor a lot of the __init__ code here"""
        pass

    def _transform(self) -> Session:
        """
        Creates the session schema json
        """
        self.session_json = Session(
            experimenter_full_name=[
                self.platform_json["operatorID"].replace(".", " ").title()
            ],
            session_start_time=self.session_start,
            session_end_time=self.session_end,
            session_type=self.job_settings.session_type,
            iacuc_protocol=self.job_settings.iacuc_protocol,
            rig_id=self.platform_json["rig_id"],
            subject_id=self.folder_name.split("_")[1],
            data_streams=self.data_streams(),
            stimulus_epochs=self.stim_epochs,
            mouse_platform_name=self.job_settings.mouse_platform_name,
            active_mouse_platform=self.job_settings.active_mouse_platform,
            reward_consumed_unit="milliliter",
            notes="",
        )
        return self.session_json

    def get_folder(self, session_id, npexp_root) -> str:
        """returns the directory name of the session on the np-exp directory"""
        for subfolder in npexp_root.iterdir():
            if subfolder.name.split("_")[0] == session_id:
                return subfolder.name
        else:
            raise Exception("Session folder not found in np-exp")

    def get_session_path(self, session_id, npexp_root) -> Path:
        """returns the path to the session on allen's np-exp directory"""
        return npexp_root / self.get_folder(session_id, npexp_root)

    @staticmethod
    def extract_probe_letter(probe_exp, s):
        """
        Extracts probe letter from a string.
        """
        match = re.search(probe_exp, s)
        if match:
            return match.group("letter")

    def get_available_probes(self) -> tuple[str]:
        """
        Returns a list of probe letters among ABCDEF that are inserted
        according to platform.json. If platform.json has no insertion record,
        returns all probes (this could cause problems).
        """
        insertion_notes = self.platform_json["InsertionNotes"]
        if insertion_notes == {}:
            available_probes = "ABCDEF"
        else:
            available_probes = [
                letter
                for letter in "ABCDEF"
                if not insertion_notes.get(f"Probe{letter}", {}).get(
                    "FailedToInsert", False
                )
            ]
        logger.debug("available probes:", available_probes)
        return tuple(available_probes)

    @staticmethod
    def manipulator_coords(
        probe_name: str, newscale_coords: pd.DataFrame
    ) -> tuple[Coordinates3d, str]:
        """
        Returns the schema coordinates object containing probe's manipulator
        coordinates accrdong to newscale, and associated 'notes'. If the
        newscale coords don't include this probe (shouldn't happen), return
        coords with 0.0s and notes indicating no coordinate info available
        """
        try:
            probe_row = newscale_coords.query(
                f"electrode_group == '{probe_name}'"
            )
        except pd.errors.UndefinedVariableError:
            probe_row = newscale_coords.query(
                f"electrode_group_name == '{probe_name}'"
            )
        if probe_row.empty:
            return (
                Coordinates3d(x="0.0", y="0.0", z="0.0", unit="micrometer"),
                "Coordinate info not available",
            )
        else:
            x, y, z = (
                probe_row["x"].item(),
                probe_row["y"].item(),
                probe_row["z"].item(),
            )
        return (
            Coordinates3d(x=x, y=y, z=z, unit="micrometer"),
            "",
        )

    def ephys_modules(self) -> list:
        """
        Return list of schema ephys modules for each available probe.
        """
        newscale_coords = npc_ephys.get_newscale_coordinates(
            self.motor_locs_path
        )

        ephys_modules = []
        for probe_letter in self.available_probes:
            probe_name = f"probe{probe_letter}"
            manipulator_coordinates, notes = self.manipulator_coords(
                probe_name, newscale_coords
            )

            probe_module = ManipulatorModule(
                assembly_name=probe_name.upper(),
                arc_angle=0.0,
                module_angle=0.0,
                rotation_angle=0.0,
                primary_targeted_structure="none",
                manipulator_coordinates=manipulator_coordinates,
                notes=notes,
            )
            ephys_modules.append(probe_module)
        return ephys_modules

    def ephys_stream(self) -> Stream:
        """
        Returns schema ephys datastream, including the list of ephys modules
        and the ephys start and end times.
        """
        probe_exp = r"(?<=[pP{1}]robe)[-_\s]*(?P<letter>[A-F]{1})(?![a-zA-Z])"

        times = npc_ephys.get_ephys_timing_on_sync(
            sync=self.sync_path, recording_dirs=[self.recording_dir]
        )

        ephys_timing_data = tuple(
            timing
            for timing in times
            if (p := self.extract_probe_letter(probe_exp, timing.device.name))
            is None
            or p in self.available_probes
        )

        stream_first_time = min(
            timing.start_time for timing in ephys_timing_data
        )
        stream_last_time = max(
            timing.stop_time for timing in ephys_timing_data
        )

        return Stream(
            stream_start_time=self.session_start
            + datetime.timedelta(seconds=stream_first_time),
            stream_end_time=self.session_start
            + datetime.timedelta(seconds=stream_last_time),
            ephys_modules=self.ephys_modules(),
            stick_microscopes=[],
            stream_modalities=[Modality.ECEPHYS],
        )

    def sync_stream(self) -> Stream:
        """
        Returns schema behavior stream for the sync timing.
        """
        return Stream(
            stream_start_time=self.session_start,
            stream_end_time=self.session_end,
            stream_modalities=[Modality.BEHAVIOR],
            daq_names=["Sync"],
        )

    def video_stream(self) -> Stream:
        """
        Returns schema behavior videos stream for video timing
        """
        video_frame_times = npc_mvr.mvr.get_video_frame_times(
            self.sync_path, self.session_path
        )

        stream_first_time = min(
            np.nanmin(timestamps) for timestamps in video_frame_times.values()
        )
        stream_last_time = max(
            np.nanmax(timestamps) for timestamps in video_frame_times.values()
        )

        return Stream(
            stream_start_time=self.session_start
            + datetime.timedelta(seconds=stream_first_time),
            stream_end_time=self.session_start
            + datetime.timedelta(seconds=stream_last_time),
            camera_names=["Front camera", "Side camera", "Eye camera"],
            stream_modalities=[Modality.BEHAVIOR_VIDEOS],
        )

    def data_streams(self) -> tuple[Stream, ...]:
        """
        Return three schema datastreams; ephys, behavior, and behavior videos.
        May be extended.
        """
        data_streams = []
        data_streams.append(self.ephys_stream())
        data_streams.append(self.sync_stream())
        data_streams.append(self.video_stream())
        return tuple(data_streams)

    def build_optogenetics_table(self):
        """
        Builds an optogenetics table from the opto pickle file and sync file.
        Writes the table to a csv file.
        Parameters
        ----------
        output_opto_table_path : str
            Path to write the optogenetics table to.
        returns
        -------
        dict
            Dictionary containing the path to the output opto table
        """
        opto_file = pkl.load_pkl(self.opto_pkl_path)
        sync_file = sync.load_sync(self.sync_path)
        start_times = sync.extract_led_times(sync_file, self.opto_conditions_map)
        conditions = [str(item) for item in opto_file["opto_conditions"]]
        levels = opto_file["opto_levels"]
        assert len(conditions) == len(levels)
        if len(start_times) > len(conditions):
            raise ValueError(
                f"there are {len(start_times) - len(conditions)} extra "
                f"optotagging sync times!"
            )
        optotagging_table = pd.DataFrame(
            {
                "start_time": start_times,
                "condition": conditions,
                "level": levels,
            }
        )
        optotagging_table = optotagging_table.sort_values(by="start_time", axis=0)
        stop_times = []
        names = []
        conditions = []
        for _, row in optotagging_table.iterrows():
            condition = self.opto_conditions_map[row["condition"]]
            stop_times.append(row["start_time"] + condition["duration"])
            names.append(condition["name"])
            conditions.append(condition["condition"])
        optotagging_table["stop_time"] = stop_times
        optotagging_table["stimulus_name"] = names
        optotagging_table["condition"] = conditions
        optotagging_table["duration"] = (
            optotagging_table["stop_time"] - optotagging_table["start_time"]
        )
        optotagging_table.to_csv(self.opto_table_path, index=False)

    def epoch_from_opto_table(self) -> StimulusEpoch:
        """
        From the optogenetic stimulation table, returns a single schema
        stimulus epoch representing the optotagging period. Include all
        unknown table columns (not start_time, stop_time, stim_name) as
        parameters, and include the set of all of that column's values as the
        parameter values.
        """

        script_obj = Software(
            name=self.mtrain_regimen["name"],
            version="1.0",
            url=self.mtrain_regimen["script"],
        )

        opto_table = pd.read_csv(self.opto_table_path)

        opto_params = {}
        for column in opto_table:
            if column in ("start_time", "stop_time", "stim_name"):
                continue
            param_set = set(opto_table[column].dropna())
            opto_params[column] = param_set

        params_obj = VisualStimulation(
            stimulus_name="Optogenetic Stimulation",
            stimulus_parameters=opto_params,
            stimulus_template_name=[],
        )

        opto_epoch = StimulusEpoch(
            stimulus_start_time=self.session_start
            + timedelta(seconds=opto_table.start_time.iloc[0]),
            stimulus_end_time=self.session_start
            + timedelta(seconds=opto_table.start_time.iloc[-1]),
            stimulus_name="Optogenetic Stimulation",
            software=[],
            script=script_obj,
            stimulus_modalities=[StimulusModality.OPTOGENETICS],
            stimulus_parameters=[params_obj],
        )

        return opto_epoch


def main() -> None:
    """
    Run Main
    """
    sessionETL = CamstimEphysSessionEtl(**vars)
    sessionETL.run_job()


if __name__ == "__main__":
    main()<|MERGE_RESOLUTION|>--- conflicted
+++ resolved
@@ -68,25 +68,18 @@
             job_settings_model = job_settings
         GenericEtl.__init__(self, job_settings=job_settings_model)
 
-<<<<<<< HEAD
-        sessions_root = Path(self.job_settings.sessions_root)
-        self.folder = self.get_folder(session_id, sessions_root)
-        self.session_path = self.get_session_path(session_id, sessions_root)
+        # sessions_root = Path(self.job_settings.sessions_root)
+        # self.folder_name = self.get_folder(session_id, sessions_root)
+        # self.session_path = self.get_session_path(session_id, sessions_root)
+        self.session_path = job_settings.input_source
+        self.folder_name = self.session_path.name
+        self.output_dir = job_settings.output_directory
         # sometimes data files are deleted on npexp so try files on lims
         # try:
         #     self.recording_dir = npc_ephys.get_single_oebin_path(
         #         session_inst.lims_path
         #     ).parent
         # except:
-=======
-        # sessions_root = Path(self.job_settings.sessions_root)
-        # self.folder_name = self.get_folder(session_id, sessions_root)
-        # self.session_path = self.get_session_path(session_id, sessions_root)
-        self.session_path = job_settings.input_source
-        self.folder_name = self.session_path.name
-        self.output_dir = job_settings.output_directory
-        
->>>>>>> 9f9b952e
         self.recording_dir = npc_ephys.get_single_oebin_path(
             self.session_path
         ).parent
