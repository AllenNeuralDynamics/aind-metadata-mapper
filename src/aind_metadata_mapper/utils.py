--- conflicted
+++ resolved
@@ -19,7 +19,6 @@
 API_BASE_URL = "http://aind-metadata-service/api/v2/instrument"
 
 
-<<<<<<< HEAD
 def write_acquisition(
     model: Acquisition, output_directory: Optional[str] = None, filename: str = "acquisition.json"
 ) -> Path:
@@ -214,12 +213,9 @@
     return protocols.get(modality, [])
 
 
-def get_instrument(instrument_id: str, modification_date: Optional[str] = None) -> Optional[dict]:  # pragma: no cover
-=======
 def get_instrument(
     instrument_id: str, modification_date: Optional[str] = None, suppress_warning: bool = False
 ) -> Optional[dict]:  # pragma: no cover
->>>>>>> 38d51984
     """Get instrument.
 
     Gets the latest record by default, or a specific record if modification_date is provided.
