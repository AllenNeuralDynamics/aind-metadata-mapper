--- conflicted
+++ resolved
@@ -712,10 +712,7 @@
                                     "movie_frame_index",
                                     "movie_repeat",
                                 ],
-<<<<<<< HEAD
-=======
                                 "save_sweep_table": True,
->>>>>>> cb182436
                             },
                             "frame_indices": [0, 1, 2, 3, 4, 5],
                         }
