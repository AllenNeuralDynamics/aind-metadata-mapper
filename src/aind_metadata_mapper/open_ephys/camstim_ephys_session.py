--- conflicted
+++ resolved
@@ -10,14 +10,11 @@
 from pathlib import Path
 from typing import Union
 
-<<<<<<< HEAD
-=======
 from npc_ephys import (
     get_ephys_timing_on_sync,
     get_newscale_coordinates,
     get_single_oebin_path
 )
->>>>>>> 17fbae5d
 import npc_mvr
 import numpy as np
 import pandas as pd
