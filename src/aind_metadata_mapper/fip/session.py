"""Module for creating Fiber Photometry session metadata.

This module implements an ETL (Extract, Transform, Load) pattern for generating
standardized session metadata from fiber photometry experiments. It handles:

- Extraction of session times from data files
- Transformation of raw data into standardized session objects
- Loading/saving of session metadata in a standard format

The ETL class provides hooks for future extension to fetch additional data from
external services or handle new data formats.
"""

import sys
import json
from typing import Union, Optional, List
from dataclasses import dataclass
<<<<<<< HEAD
from datetime import timedelta
from typing import Union, List
=======
from pathlib import Path
from datetime import datetime
import pandas as pd
>>>>>>> 402242a5

from aind_data_schema.base import AindCoreModel
from aind_data_schema.core.session import (
    DetectorConfig,
    FiberConnectionConfig,
    LightEmittingDiodeConfig,
    Session,
    Stream,
    Channel
)
from aind_data_schema_models.modalities import Modality

from aind_metadata_mapper.core import GenericEtl
from aind_metadata_mapper.core_models import JobResponse
from aind_metadata_mapper.fip.models import JobSettings
from aind_metadata_mapper.fip.utils import (
    extract_session_start_time_from_files,
    extract_session_end_time_from_files,
)


@dataclass
class FiberData:
    """Intermediate data model for fiber photometry data."""

    start_time: datetime
    end_time: Optional[datetime]
    data_files: List[Path]
    timestamps: List[float]
    light_source_configs: List[dict]
    detector_configs: List[dict]
    fiber_configs: List[dict]
    subject_id: str
    experimenter_full_name: List[str]
    rig_id: str
    iacuc_protocol: str
    notes: str
    mouse_platform_name: str
    active_mouse_platform: bool


class FIBEtl(GenericEtl[JobSettings]):
    """Creates fiber photometry session metadata using an ETL pattern.

    This class handles the full lifecycle of session metadata creation:
    - Extracting timing information from data files
    - Transforming raw data into standardized session objects
    - Loading/saving session metadata in a standard format

    The ETL process ensures that all required metadata fields are populated
    and validates the output against the AIND data schema.

    This class inherits from GenericEtl which provides the _load method
    for writing session metadata to a JSON file using a standard filename
    format (session_fip.json).
    """

    def __init__(self, job_settings: Union[str, JobSettings]):
        """Initialize ETL with job settings.

        Parameters
        ----------
        job_settings : Union[str, JobSettings]
            Either a JobSettings object or a JSON string that can
            be parsed into one. The settings define all required parameters
            for the session metadata, including experimenter info, subject
            ID, data paths, etc.

        Raises
        ------
        ValidationError
            If the provided settings fail schema validation
        JSONDecodeError
            If job_settings is a string but not valid JSON
        """
        if isinstance(job_settings, str):
            job_settings = JobSettings(**json.loads(job_settings))
        super().__init__(job_settings)

    def _extract(self) -> FiberData:
        """Extract metadata and raw data from fiber photometry files.

        This method parses the raw data files to create an
        intermediate data model containing all necessary
        information for creating a Session object.

        Returns
        -------
        FiberData
            Intermediate data model containing parsed file data and metadata
        """
        settings = self.job_settings
        data_dir = Path(settings.data_directory)

        data_files = list(data_dir.glob("FIP_Data*.csv"))
        start_time = extract_session_start_time_from_files(data_dir)
        end_time = (
            extract_session_end_time_from_files(data_dir, start_time)
            if start_time
            else None
        )

        timestamps = []
        for file in data_files:
            df = pd.read_csv(file, header=None)
            timestamps.extend(df[0].tolist())

        stream_data = settings.data_streams[0]

        return FiberData(
            start_time=start_time,
            end_time=end_time,
            data_files=data_files,
            timestamps=timestamps,
            light_source_configs=stream_data["light_sources"],
            detector_configs=stream_data["detectors"],
            fiber_configs=stream_data["fiber_connections"],
            subject_id=settings.subject_id,
            experimenter_full_name=settings.experimenter_full_name,
            rig_id=settings.rig_id,
            iacuc_protocol=settings.iacuc_protocol,
            notes=settings.notes,
            mouse_platform_name=settings.mouse_platform_name,
            active_mouse_platform=settings.active_mouse_platform,
        )

    def _transform(self, fiber_data: FiberData) -> Session:
        """Transform extracted data into a valid Session object.

        Parameters
        ----------
        fiber_data : FiberData
            Intermediate data model containing parsed file data and metadata

        Returns
        -------
        Session
            A fully configured Session object that
            conforms to the AIND data schema
        """
        stream = Stream(
            stream_start_time=fiber_data.start_time,
            stream_end_time=fiber_data.end_time,
            light_sources=[
                LightEmittingDiodeConfig(**ls)
                for ls in fiber_data.light_source_configs
            ],
            stream_modalities=[Modality.FIB],
            detectors=[
                DetectorConfig(**d) for d in fiber_data.detector_configs
            ],
            fiber_connections=[
                FiberConnectionConfig(**fc) for fc in fiber_data.fiber_configs
            ],
        )

        session = Session(
            experimenter_full_name=fiber_data.experimenter_full_name,
            session_start_time=fiber_data.start_time,
            session_end_time=fiber_data.end_time,
            session_type="FIB",
            rig_id=fiber_data.rig_id,
            subject_id=fiber_data.subject_id,
            iacuc_protocol=fiber_data.iacuc_protocol,
            notes=fiber_data.notes,
            data_streams=[stream],
            mouse_platform_name=fiber_data.mouse_platform_name,
            active_mouse_platform=fiber_data.active_mouse_platform,
        )

        return session

    def _load(
        self, output_model: AindCoreModel, output_directory: Optional[Path]
    ) -> JobResponse:
        """Override parent _load to handle custom
        filenames and default directories.

        This implementation differs from the parent GenericEtl._load
        in that it:
        1. Uses the filename specified in job_settings rather
        than model's default
        2. Falls back to data_directory if no output_directory specified
        3. Maintains validation and error handling from parent class

        Parameters
        ----------
        output_model : AindCoreModel
            The final model that has been constructed and validated
        output_directory : Optional[Path]
            Directory where the file should be written. If None,
            defaults to job_settings.data_directory

        Returns
        -------
        JobResponse
            Object containing status code, message, and optional data.
            Status codes:
            - 200: Success
            - 500: File writing errors
        """
        # If no output directory specified, use the data directory
        if output_directory is None:
            output_directory = Path(self.job_settings.data_directory)

        output_path = output_directory / self.job_settings.output_filename
        with open(output_path, "w") as f:
            f.write(output_model.model_dump_json(indent=3))
        return JobResponse(
            status_code=200, message=f"Write model to {output_path}"
        )

    def run_job(self) -> JobResponse:
        """Run the complete ETL job and return a JobResponse.

        This method orchestrates the full ETL process:
        1. Extracts metadata from files and settings
        2. Transforms the data into a valid Session object
        3. Saves the session metadata to the specified output location
        4. Verifies the output file was written correctly

        Returns
        -------
        JobResponse
            Object containing status code, message, and optional data.
            Status codes:
            - 200: Success
            - 406: Validation errors
            - 500: File writing errors

        Notes
        -----
        Uses the parent class's _load method which
        handles validation and writing.
        """
        fiber_data = self._extract()
        transformed_session = self._transform(fiber_data)
        job_response = self._load(
            transformed_session, self.job_settings.output_directory
        )
        return job_response
    
    def integrate_intended_measurements(
        intended_measurements_data: List[dict], session: Session
    ) -> Session:
        """Integrate intended measurements into the session model."""
        
        # Mapping channel names to their measurement keys
        channel_definitions = [
            ("Red", "intended_measurement_R"),
            ("Green", "intended_measurement_G"),
            ("Blue", "intended_measurement_B"),
            ("Isobestic", "intended_measurement_Iso"),
        ]
        
        for measurement in intended_measurements_data:
            fiber_name = measurement.get("fiber_name")
            for stream in session.data_streams:
                for fiber_connection in stream.fiber_connections:
                    if fiber_connection.fiber_name != fiber_name:
                        continue
                    if getattr(fiber_connection, "channel", None) is None:
                        # Build channels only for non-None intended measurements
                        channels = [
                            Channel.model_construct(
                                channel_name=name,
                                intended_measurement=measurement.get(key)
                            )
                            for name, key in channel_definitions
                            if measurement.get(key) is not None
                        ]
                        # overwrites field with list
                        fiber_connection.channel = channels
                    else:
                        # TODO: do we need to handle if channels exist? 
                        pass
        return session



if __name__ == "__main__":
    sys_args = sys.argv[1:]
    main_job_settings = JobSettings.from_args(sys_args)
    etl = FIBEtl(job_settings=main_job_settings)
    etl.run_job()<|MERGE_RESOLUTION|>--- conflicted
+++ resolved
@@ -15,14 +15,9 @@
 import json
 from typing import Union, Optional, List
 from dataclasses import dataclass
-<<<<<<< HEAD
-from datetime import timedelta
-from typing import Union, List
-=======
 from pathlib import Path
 from datetime import datetime
 import pandas as pd
->>>>>>> 402242a5
 
 from aind_data_schema.base import AindCoreModel
 from aind_data_schema.core.session import (
