--- conflicted
+++ resolved
@@ -2,278 +2,6 @@
 
 # TODO: implement tests once np package issues are resolved
 
-<<<<<<< HEAD
-from aind_data_schema.core.session import Session
-
-from aind_metadata_mapper.open_ephys.session import EphysEtl
-
-RESOURCES_DIR = (
-    Path(os.path.dirname(os.path.realpath(__file__)))
-    / ".."
-    / "resources"
-    / "open_ephys"
-)
-
-EXAMPLE_STAGE_LOGS = [
-    RESOURCES_DIR / "newscale_main.csv",
-    RESOURCES_DIR / "newscale_surface_finding.csv",
-]
-EXAMPLE_OPENEPHYS_LOGS = [
-    RESOURCES_DIR / "settings_main.xml",
-    RESOURCES_DIR / "settings_surface_finding.xml",
-]
-
-EXPECTED_SESSION = RESOURCES_DIR / "ephys_session.json"
-
-EXPECTED_CAMSTIM_JSON = RESOURCES_DIR / "camstim_ephys_session.json"
-
-
-class TestEphysSession(unittest.TestCase):
-    """Test methods in open_ephys session module."""
-
-    maxDiff = None  # show full diff without truncation
-
-    @classmethod
-    def setUpClass(cls):
-        """Load record object and user settings before running tests."""
-        # TODO: Add visual stimulus
-        cls.experiment_data = {
-            "experimenter_full_name": ["Al Dente"],
-            "subject_id": "699889",
-            "session_type": "Receptive field mapping",
-            "iacuc_protocol": "2109",
-            "rig_id": "323_EPHYS2-RF_2024-01-18_01",
-            "animal_weight_prior": None,
-            "animal_weight_post": None,
-            "calibrations": [],
-            "maintenance": [],
-            "camera_names": [],
-            "stick_microscopes": [
-                {
-                    "assembly_name": "20516338",
-                    "arc_angle": -180.0,
-                    "module_angle": -180.0,
-                    "angle_unit": "degrees",
-                    "notes": "Did not record arc or module angles, "
-                    "did not calibrate",
-                },
-                {
-                    "assembly_name": "22437106",
-                    "arc_angle": -180.0,
-                    "module_angle": -180.0,
-                    "angle_unit": "degrees",
-                    "notes": "Did not record arc or module angles, "
-                    "did not calibrate",
-                },
-                {
-                    "assembly_name": "22437107",
-                    "arc_angle": -180.0,
-                    "module_angle": -180.0,
-                    "angle_unit": "degrees",
-                    "notes": "Did not record arc or module angles, "
-                    "did not calibrate",
-                },
-                {
-                    "assembly_name": "22438379",
-                    "arc_angle": -180.0,
-                    "module_angle": -180.0,
-                    "angle_unit": "degrees",
-                    "notes": "Did not record arc or module angles, "
-                    "did not calibrate",
-                },
-            ],
-            "daqs": "Basestation",
-            # data streams have to be in same
-            # order as setting.xml's and newscale.csv's
-            "data_streams": [
-                {
-                    "ephys_module_46121": {
-                        "arc_angle": 5.3,
-                        "module_angle": -27.1,
-                        "angle_unit": "degrees",
-                        "coordinate_transform": "behavior/"
-                        "calibration_info_np2_2024_01_17T15_04_00.npy",
-                        "calibration_date": "2024-01-17T15:04:00+00:00",
-                        "notes": "Easy insertion. Recorded 8 minutes, "
-                        "serially, so separate from prior insertion.",
-                        "primary_targeted_structure": "AntComMid",
-                        "targeted_ccf_coordinates": [
-                            {
-                                "ml": 5700.0,
-                                "ap": 5160.0,
-                                "dv": 5260.0,
-                                "unit": "micrometer",
-                                "ccf_version": "CCFv3",
-                            }
-                        ],
-                    },
-                    "ephys_module_46118": {
-                        "arc_angle": 14,
-                        "module_angle": 20,
-                        "angle_unit": "degrees",
-                        "coordinate_transform": "behavior/"
-                        "calibration_info_np2_2024_01_17T15_04_00.npy",
-                        "calibration_date": "2024-01-17T15:04:00+00:00",
-                        "notes": "Easy insertion. Recorded 8 minutes, "
-                        "serially, so separate from prior insertion.",
-                        "primary_targeted_structure": "VISp",
-                        "targeted_ccf_coordinates": [
-                            {
-                                "ml": 5700.0,
-                                "ap": 5160.0,
-                                "dv": 5260.0,
-                                "unit": "micrometer",
-                                "ccf_version": "CCFv3",
-                            }
-                        ],
-                    },
-                    "mouse_platform_name": "Running Wheel",
-                    "active_mouse_platform": False,
-                    "notes": "699889_2024-01-18_12-12-04",
-                },
-                {
-                    "ephys_module_46121": {
-                        "arc_angle": 5.3,
-                        "module_angle": -27.1,
-                        "angle_unit": "degrees",
-                        "coordinate_transform": "behavior/"
-                        "calibration_info_np2_2024_01_17T15_04_00.npy",
-                        "calibration_date": "2024-01-17T15:04:00+00:00",
-                        "notes": "Easy insertion. Recorded 8 minutes, "
-                        "serially, so separate from prior insertion.",
-                        "primary_targeted_structure": "AntComMid",
-                        "targeted_ccf_coordinates": [
-                            {
-                                "ml": 5700.0,
-                                "ap": 5160.0,
-                                "dv": 5260.0,
-                                "unit": "micrometer",
-                                "ccf_version": "CCFv3",
-                            }
-                        ],
-                    },
-                    "ephys_module_46118": {
-                        "arc_angle": 14,
-                        "module_angle": 20,
-                        "angle_unit": "degrees",
-                        "coordinate_transform": "behavior/"
-                        "calibration_info_np2_2024_01_17T15_04_00.npy",
-                        "calibration_date": "2024-01-17T15:04:00+00:00",
-                        "notes": "Easy insertion. Recorded 8 minutes, "
-                        "serially, so separate from prior insertion.",
-                        "primary_targeted_structure": "VISp",
-                        "targeted_ccf_coordinates": [
-                            {
-                                "ml": 5700.0,
-                                "ap": 5160.0,
-                                "dv": 5260.0,
-                                "unit": "micrometer",
-                                "ccf_version": "CCFv3",
-                            }
-                        ],
-                    },
-                    "mouse_platform_name": "Running Wheel",
-                    "active_mouse_platform": False,
-                    "notes": "699889_2024-01-18_12-24-55; Surface Finding",
-                },
-            ],
-        }
-
-        stage_logs = []
-        openephys_logs = []
-        for stage, openephys in zip(
-            EXAMPLE_STAGE_LOGS, EXAMPLE_OPENEPHYS_LOGS
-        ):
-            with open(stage, "r") as f:
-                stage_logs.append([row for row in csv.reader(f)])
-            with open(openephys, "r") as f:
-                openephys_logs.append(minidom.parse(f))
-
-        with open(EXPECTED_SESSION, "r") as f:
-            expected_session = Session(**json.load(f))
-
-        cls.stage_logs = stage_logs
-        cls.openephys_logs = openephys_logs
-        cls.expected_session = expected_session
-
-    def test_extract(self):
-        """Tests that the stage and openophys logs and experiment
-        data is extracted correctly"""
-
-        etl_job1 = EphysEtl(
-            output_directory=RESOURCES_DIR,
-            stage_logs=self.stage_logs,
-            openephys_logs=self.openephys_logs,
-            experiment_data=self.experiment_data,
-        )
-        parsed_info = etl_job1._extract()
-        self.assertEqual(self.stage_logs, parsed_info.stage_logs)
-        self.assertEqual(self.openephys_logs, parsed_info.openephys_logs)
-        self.assertEqual(self.experiment_data, parsed_info.experiment_data)
-
-    def test_transform(self):
-        """Tests that the teensy response maps correctly to ophys session."""
-
-        etl_job1 = EphysEtl(
-            output_directory=RESOURCES_DIR,
-            stage_logs=self.stage_logs,
-            openephys_logs=self.openephys_logs,
-            experiment_data=self.experiment_data,
-        )
-        parsed_info = etl_job1._extract()
-        actual_session = etl_job1._transform(parsed_info)
-        actual_session.session_start_time = (
-            actual_session.session_start_time.replace(
-                tzinfo=zoneinfo.ZoneInfo("UTC")
-            )
-        )
-        actual_session.session_end_time = (
-            actual_session.session_end_time.replace(
-                tzinfo=zoneinfo.ZoneInfo("UTC")
-            )
-        )
-        for stream in actual_session.data_streams:
-            stream.stream_start_time = stream.stream_start_time.replace(
-                tzinfo=zoneinfo.ZoneInfo("UTC")
-            )
-            stream.stream_end_time = stream.stream_end_time.replace(
-                tzinfo=zoneinfo.ZoneInfo("UTC")
-            )
-        self.assertEqual(
-            self.expected_session.model_dump(),
-            actual_session.model_dump(),
-        )
-
-
-class TestCamstimEphysSession(unittest.TestCase):
-    """Test methods in camstim ephys session module."""
-
-    @classmethod
-    def setUpClass(cls):
-        """
-        Load expected json
-        """
-        cls.expected_json = json.load(EXPECTED_CAMSTIM_JSON)
-
-    def test_generate_json(cls):
-        """
-        Attempt to generate a temporal barcoding json
-        """
-        json_settings = {
-            "description": "OpenScope's Temporal Barcoding project",
-            "iacuc_protocol": "2117",
-            "session_type": "",
-        }
-        camstim_session_mapper = CamstimEphysSession(
-            "1315994569", json_settings
-        )
-        output_session_json = camstim_session_mapper.generate_session_json()
-        cls.assertEqual(cls.expected_json, output_session_json)
-
-
-if __name__ == "__main__":
-    unittest.main()
-=======
 # import csv
 # import json
 # import os
@@ -554,5 +282,4 @@
 #
 #
 # if __name__ == "__main__":
-#     unittest.main()
->>>>>>> ab230250
+#     unittest.main()