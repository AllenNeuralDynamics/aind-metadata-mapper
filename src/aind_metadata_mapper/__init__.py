"""Init package"""
<<<<<<< HEAD

__version__ = "0.10.0"
=======
__version__ = "0.11.0"
>>>>>>> ee7f610c
<|MERGE_RESOLUTION|>--- conflicted
+++ resolved
@@ -1,7 +1,2 @@
 """Init package"""
-<<<<<<< HEAD
-
-__version__ = "0.10.0"
-=======
-__version__ = "0.11.0"
->>>>>>> ee7f610c
+__version__ = "0.11.0"