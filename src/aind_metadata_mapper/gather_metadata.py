--- conflicted
+++ resolved
@@ -25,11 +25,7 @@
 from aind_metadata_mapper.base import MapperJobSettings
 from aind_metadata_mapper.mapper_registry import registry
 from aind_metadata_mapper.models import JobSettings
-<<<<<<< HEAD
-from aind_metadata_mapper.utils import get_instrument, get_procedures, get_subject, metadata_service_helper
-=======
-from aind_metadata_mapper.utils import get_procedures, get_subject, metadata_service_helper, normalize_utc_timezone
->>>>>>> ef9d0df6
+from aind_metadata_mapper.utils import get_instrument, get_procedures, get_subject, metadata_service_helper, normalize_utc_timezone
 
 
 class GatherMetadataJob:
@@ -145,13 +141,8 @@
         list
             A list of funding sources
         """
-<<<<<<< HEAD
         if not self.settings.data_description_settings.project_name:
-            return [], []
-=======
-        if not self.settings.project_name:
             return []
->>>>>>> ef9d0df6
 
         funding_url = (
             f"{self.settings.metadata_service_url}"
