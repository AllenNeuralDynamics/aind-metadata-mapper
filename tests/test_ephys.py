--- conflicted
+++ resolved
@@ -7,7 +7,6 @@
 import zoneinfo
 from pathlib import Path
 from xml.dom import minidom
-import zoneinfo
 
 from aind_data_schema.core.session import Session
 
@@ -222,35 +221,23 @@
         )
         parsed_info = etl_job1._extract()
         actual_session = etl_job1._transform(parsed_info)
-<<<<<<< HEAD
-        actual_session.session_start_time = actual_session.session_start_time \
-            .replace(tzinfo=zoneinfo.ZoneInfo("UTC"))
-        actual_session.session_end_time = actual_session.session_end_time \
-            .replace(tzinfo=zoneinfo.ZoneInfo("UTC"))
+        actual_session.session_start_time = (
+            actual_session.session_start_time.replace(
+                tzinfo=zoneinfo.ZoneInfo("UTC")
+            )
+        )
+        actual_session.session_end_time = (
+            actual_session.session_end_time.replace(
+                tzinfo=zoneinfo.ZoneInfo("UTC")
+            )
+        )
         for stream in actual_session.data_streams:
             stream.stream_start_time = stream.stream_start_time.replace(
-                tzinfo=zoneinfo.ZoneInfo("UTC"))
+                tzinfo=zoneinfo.ZoneInfo("UTC")
+            )
             stream.stream_end_time = stream.stream_end_time.replace(
-                tzinfo=zoneinfo.ZoneInfo("UTC"))
-=======
-        actual_session.session_start_time = (
-            actual_session.session_start_time.replace(
-                tzinfo=zoneinfo.ZoneInfo("UTC")
-            )
-        )
-        actual_session.session_end_time = (
-            actual_session.session_end_time.replace(
-                tzinfo=zoneinfo.ZoneInfo("UTC")
-            )
-        )
-        for stream in actual_session.data_streams:
-            stream.stream_start_time = stream.stream_start_time.replace(
-                tzinfo=zoneinfo.ZoneInfo("UTC")
-            )
-            stream.stream_end_time = stream.stream_end_time.replace(
-                tzinfo=zoneinfo.ZoneInfo("UTC")
-            )
->>>>>>> c315be10
+                tzinfo=zoneinfo.ZoneInfo("UTC")
+            )
         self.assertEqual(
             self.expected_session.model_dump(),
             actual_session.model_dump(),
