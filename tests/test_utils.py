--- conflicted
+++ resolved
@@ -9,7 +9,6 @@
 
 import shutil
 import unittest
-<<<<<<< HEAD
 from unittest.mock import patch, MagicMock
 
 from aind_metadata_mapper.utils import get_instrument, prompt_for_string
@@ -51,22 +50,6 @@
         mock_get.return_value = mock_response
         result = get_instrument("test_id", modification_date="2024-01-01")
         self.assertEqual(result["modification_date"], "2024-01-01")
-=======
-from datetime import datetime, timedelta, timezone
-from pathlib import Path
-from types import SimpleNamespace
-from unittest.mock import patch
-
-import requests
-
-from aind_metadata_mapper.utils import (
-    ensure_timezone,
-    get_intended_measurements,
-    get_procedures,
-    get_protocols_for_modality,
-    get_subject,
-    prompt_for_string,
-)
 
 
 class TestUtils(unittest.TestCase):
@@ -344,7 +327,6 @@
         result = get_protocols_for_modality("fip")
         # Should return a list (may be empty if protocols.yaml doesn't have fip, but should not error)
         self.assertIsInstance(result, list)
->>>>>>> f4c744fb
 
 
 class TestPromptFunctions(unittest.TestCase):
