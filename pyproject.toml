[build-system]
requires = ["setuptools", "setuptools-scm"]
build-backend = "setuptools.build_meta"

[project]
name = "aind-metadata-mapper"
description = "Generated from aind-library-template"
license = {text = "MIT"}
requires-python = ">=3.10"
authors = [
    {name = "Allen Institute for Neural Dynamics"}
]
classifiers = [
    "Programming Language :: Python :: 3"
]
readme = "README.md"
dynamic = ["version"]

dependencies = [
    "aind-data-schema==0.26.5",
    "scanimage-tiff-reader==1.4.1.4",
<<<<<<< HEAD
    "pydantic-settings",
    "tifffile==2024.2.12"
=======
    "pydantic-settings>=2.0",
>>>>>>> 64724b62
]

[project.optional-dependencies]
dev = [
    'black',
    'coverage',
    'flake8',
    'interrogate',
    'isort',
    'Sphinx',
    'furo'
]

[tool.setuptools.packages.find]
where = ["src"]

[tool.setuptools.dynamic]
version = {attr = "aind_metadata_mapper.__version__"}

[tool.black]
line-length = 79
target_version = ['py310']
exclude = '''

(
  /(
      \.eggs         # exclude a few common directories in the
    | \.git          # root of the project
    | \.hg
    | \.mypy_cache
    | \.tox
    | \.venv
    | _build
    | build
    | dist
  )/
  | .gitignore
)
'''

[tool.coverage.run]
omit = ["*__init__*"]
source = ["aind_metadata_mapper", "tests"]

[tool.coverage.report]
exclude_lines = [
    "if __name__ == .__main__.:",
    "from",
    "import",
    "pragma: no cover"
]
fail_under = 100

[tool.isort]
line_length = 79
profile = "black"

[tool.interrogate]
exclude = ["setup.py", "docs", "build"]
fail-under = 100<|MERGE_RESOLUTION|>--- conflicted
+++ resolved
@@ -19,13 +19,8 @@
 dependencies = [
     "aind-data-schema==0.26.5",
     "scanimage-tiff-reader==1.4.1.4",
-<<<<<<< HEAD
-    "pydantic-settings",
     "tifffile==2024.2.12"
-=======
     "pydantic-settings>=2.0",
->>>>>>> 64724b62
-]
 
 [project.optional-dependencies]
 dev = [
