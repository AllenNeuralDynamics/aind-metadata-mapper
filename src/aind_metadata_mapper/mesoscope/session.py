--- conflicted
+++ resolved
@@ -18,47 +18,12 @@
     Stream
 )
 from aind_data_schema_models.modalities import Modality
-<<<<<<< HEAD
-from aind_data_schema_models.units import SizeUnit
-from comb.data_files.behavior_stimulus_file import BehaviorStimulusFile
-from aind_data_schema_models.organizations import Organization
-from pydantic import Field
-from pydantic_settings import BaseSettings
-=======
 from PIL import Image
 from PIL.TiffTags import TAGS
->>>>>>> 25e1dd6d
 
 import aind_metadata_mapper.stimulus.camstim
 from aind_metadata_mapper.core import GenericEtl
-<<<<<<< HEAD
-
-
-class JobSettings(BaseSettings):
-    """Data to be entered by the user."""
-
-    # TODO: for now this will need to be directly input by the user.
-    #  In the future, the workflow sequencing engine should be able to put
-    #  this in a json or we can extract it from SLIMS
-    input_source: Path
-    behavior_source: Path
-    output_directory: Path
-    session_id: str
-    session_start_time: datetime
-    session_end_time: datetime
-    subject_id: str
-    project: str
-    iacuc_protocol: str = "2115"
-    magnification: str = "16x"
-    fov_coordinate_ml: float = 1.5
-    fov_coordinate_ap: float = 1.5
-    fov_reference: str = "Bregma"
-    experimenter_full_name: List[str] = Field(..., title="Full name of the experimenter")
-    mouse_platform_name: str = "disc"
-    optional_output: Union[str | Path] = ""
-=======
 from aind_metadata_mapper.mesoscope.models import JobSettings
->>>>>>> 25e1dd6d
 
 
 class MesoscopeEtl(
