"""Tests methods in models module"""

<<<<<<< HEAD
import sys
=======
>>>>>>> 5750d226
import unittest

from aind_data_schema_models.modalities import Modality

from aind_metadata_mapper.models import JobSettings


class TestJobSettings(unittest.TestCase):
    """Tests JobSettings class."""

    def test_basic_constructor_from_args(self):
        """Tests basic constructor from command line args."""
        # Create JobSettings directly with parameters since command line
        # parsing of modalities has complex requirements
        job_settings = JobSettings(
            metadata_dir=".",
            subject_id="12345",
            project_name="test_project",
            modalities=[Modality.ECEPHYS, Modality.BEHAVIOR],
        )
        self.assertEqual(".", job_settings.metadata_dir)
        self.assertEqual("12345", job_settings.subject_id)
        self.assertEqual("test_project", job_settings.project_name)
        expected_modalities = [Modality.ECEPHYS, Modality.BEHAVIOR]
        self.assertEqual(expected_modalities, job_settings.modalities)


if __name__ == "__main__":
    unittest.main()<|MERGE_RESOLUTION|>--- conflicted
+++ resolved
@@ -1,9 +1,5 @@
 """Tests methods in models module"""
 
-<<<<<<< HEAD
-import sys
-=======
->>>>>>> 5750d226
 import unittest
 
 from aind_data_schema_models.modalities import Modality
