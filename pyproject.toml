[build-system]
requires = ["setuptools", "setuptools-scm"]
build-backend = "setuptools.build_meta"

[project]
name = "aind-metadata-mapper"
description = "Generated from aind-library-template"
license = {text = "MIT"}
requires-python = ">=3.8"
authors = [
    {name = "Allen Institute for Neural Dynamics"}
]
classifiers = [
    "Programming Language :: Python :: 3"
]
readme = "README.md"
dynamic = ["version"]

dependencies = [
    "aind-data-schema==1.0.0",
    "aind-data-schema-models>=0.3.2",
    "pydantic-settings>=2.0",
<<<<<<< HEAD
    "pillow",
    "bruker2nifti==1.0.4",
    "requests",
    "pillow",
    "pyaml",
    "h5py",
    "pandas",
    "numpy",
    "np_session",
    "npc_ephys",
    "scipy",
    "pytz"
=======
    "pydantic<2.9"
>>>>>>> 25e1dd6d
]

[project.optional-dependencies]
dev = [
    "aind-metadata-mapper[all]",
    "black",
    "coverage",
    "flake8",
    "interrogate",
    "isort",
    "Sphinx",
    "furo",
]

all = [
    "aind-metadata-mapper[bergamo]",
    "aind-metadata-mapper[bruker]",
    "aind-metadata-mapper[mesoscope]",
    "aind-metadata-mapper[openephys]",
    "aind-metadata-mapper[dynamicrouting]",
    "aind-metadata-mapper[u19]",
]

bergamo = [
    "scanimage-tiff-reader==1.4.1.4",
    "numpy >= 1.26.4",
]

bruker = [
    "bruker2nifti==1.0.4",
]

mesoscope = [
    "aind-metadata-mapper[bergamo]",
    "pillow >= 10.4.0",
    "tifffile==2024.2.12 ; python_version >= '3.9'",
]

openephys = [
    "h5py >= 3.11.0",
    "np_session >= 0.1.39",
    "npc_ephys >= 0.1.18 ; python_version >= '3.9'",
    "scipy >= 1.11.0",
    "pandas >= 2.2.2",
    "numpy >= 1.26.4",
]

dynamicrouting = [
    "pyyaml >= 6.0.0",
]

u19 = [
    "pandas >= 2.2.2",
]

[tool.setuptools.packages.find]
where = ["src"]

[tool.setuptools.dynamic]
version = {attr = "aind_metadata_mapper.__version__"}

[tool.black]
line-length = 79
target_version = ['py310']
exclude = '''

(
  /(
      \.eggs         # exclude a few common directories in the
    | \.git          # root of the project
    | \.hg
    | \.mypy_cache
    | \.tox
    | \.venv
    | _build
    | build
    | dist
  )/
  | .gitignore
)
'''

[tool.coverage.run]
omit = ["*__init__*", "tests/integration/*"]
source = ["aind_metadata_mapper", "tests"]

[tool.coverage.report]
exclude_lines = [
    "if __name__ == .__main__.:",
    "from",
    "import",
    "pragma: no cover"
]
fail_under = 80

[tool.isort]
line_length = 79
profile = "black"

[tool.interrogate]
exclude = ["setup.py", "docs", "build"]
fail-under = 100<|MERGE_RESOLUTION|>--- conflicted
+++ resolved
@@ -20,22 +20,7 @@
     "aind-data-schema==1.0.0",
     "aind-data-schema-models>=0.3.2",
     "pydantic-settings>=2.0",
-<<<<<<< HEAD
-    "pillow",
-    "bruker2nifti==1.0.4",
-    "requests",
-    "pillow",
-    "pyaml",
-    "h5py",
-    "pandas",
-    "numpy",
-    "np_session",
-    "npc_ephys",
-    "scipy",
-    "pytz"
-=======
     "pydantic<2.9"
->>>>>>> 25e1dd6d
 ]
 
 [project.optional-dependencies]
