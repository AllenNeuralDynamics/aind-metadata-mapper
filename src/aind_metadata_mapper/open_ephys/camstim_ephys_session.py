"""
File containing CamstimEphysSessionEtl class
"""

import datetime
import json
import logging
import re
from datetime import timedelta
from pathlib import Path
from typing import Union

import npc_mvr
import numpy as np
import pandas as pd
from aind_data_schema.components.coordinates import Coordinates3d
from aind_data_schema.components.devices import Software
from aind_data_schema.core.session import (
    ManipulatorModule,
    Session,
    StimulusEpoch,
    StimulusModality,
    Stream,
    VisualStimulation,
)
from aind_data_schema_models.modalities import Modality
from npc_ephys import (
    get_ephys_timing_on_sync,
    get_newscale_coordinates,
    get_single_oebin_path,
)

import aind_metadata_mapper.open_ephys.utils.pkl_utils as pkl
import aind_metadata_mapper.open_ephys.utils.sync_utils as sync
import aind_metadata_mapper.stimulus.camstim
from aind_metadata_mapper.core import GenericEtl
from aind_metadata_mapper.open_ephys.models import JobSettings

logger = logging.getLogger(__name__)


class CamstimEphysSessionEtl(
    aind_metadata_mapper.stimulus.camstim.Camstim, GenericEtl
):
    """
    An Ephys session, designed for OpenScope, employing neuropixel
    probes with visual and optogenetic stimulus from Camstim.
    """

    json_settings: dict = None
    session_path: Path
    recording_dir: Path

    def __init__(self, job_settings: Union[JobSettings, str, dict]) -> None:
        """
        Determine needed input filepaths from np-exp and lims, get session
        start and end times from sync file, write stim tables and extract
        epochs from stim tables. Also get available probes. If
        'overwrite_tables' is not given as True in the json settings, and
        existing stim table exists, a new one won't be written.
        'opto_conditions_map' may be given in the json settings to specify the
        different laser states for this experiment. Otherwise, the default is
        used from naming_utils.
        """
        if isinstance(job_settings, str):
            job_settings_model = JobSettings.model_validate_json(job_settings)
        elif isinstance(job_settings, dict):
            job_settings_model = JobSettings(**job_settings)
        else:
            job_settings_model = job_settings
        GenericEtl.__init__(self, job_settings=job_settings_model)

        # sessions_root = Path(self.job_settings.sessions_root)
        # self.folder_name = self.get_folder(session_id, sessions_root)
        # self.session_path = self.get_session_path(session_id, sessions_root)
        self.session_path = job_settings.input_source
        self.folder_name = self.session_path.name
        self.output_dir = job_settings.output_directory
        # sometimes data files are deleted on npexp so try files on lims
        # try:
        #     self.recording_dir = get_single_oebin_path(
        #         session_inst.lims_path
        #     ).parent
        # except:
        self.recording_dir = get_single_oebin_path(self.session_path).parent

        self.motor_locs_path = (
            self.session_path / f"{self.folder_name}.motor-locs.csv"
        )
        self.pkl_path = self.session_path / f"{self.folder_name}.stim.pkl"
        if not self.pkl_path.exists():
            self.pkl_path = (
                self.session_path / f"{self.folder_name}.behavior.pkl"
            )
        logger.debug("Using pickle:", self.pkl_path)
        self.pkl_data = pkl.load_pkl(self.pkl_path)
        self.fps = pkl.get_fps(self.pkl_data)

        self.opto_pkl_path = self.session_path / f"{self.folder_name}.opto.pkl"
        self.opto_table_path = (
            self.session_path / f"{self.folder_name}_opto_epochs.csv"
        )
        self.opto_conditions_map = job_settings.opto_conditions_map
        self.stim_table_path = (
            self.session_path / f"{self.folder_name}_stim_epochs.csv"
<<<<<<< HEAD
=======
        )
        self.vsync_table_path = (
            self.session_path / f"{self.folder_name}_vsync_epochs.csv"
>>>>>>> cb182436
        )
        self.sync_path = self.session_path / f"{self.folder_name}.sync"

        platform_path = next(
            self.session_path.glob(f"{self.folder_name}_platform*.json")
        )
        self.platform_json = json.loads(platform_path.read_text())
        self.project_name = self.platform_json["project"]

        self.sync_data = sync.load_sync(self.sync_path)
        self.session_start = sync.get_start_time(self.sync_data)
        self.session_end = sync.get_stop_time(self.sync_data)
        logger.debug(
            f"session start: {self.session_start} \n"
            f" session end: {self.session_end}"
        )

        self.session_uuid = self.get_session_uuid()
        self.mtrain_server = job_settings.mtrain_server
        self.stage_name = pkl.get_stage(self.pkl_data)
        self.behavior = self._is_behavior()

        if not self.stim_table_path.exists() or (
            self.job_settings.overwrite_tables
        ):
            logger.debug("building stim table")
            if self.behavior:
                self.build_behavior_table()
            else:
                self.build_stimulus_table()
        if self.opto_pkl_path.exists() and (
            not self.opto_table_path.exists()
            or self.job_settings.overwrite_tables
        ):
            logger.debug("building opto table")
            self.build_optogenetics_table()

        logger.debug("getting stim epochs")
        self.stim_epochs = self.epochs_from_stim_table()
        if self.opto_table_path.exists():
            self.stim_epochs.append(self.epoch_from_opto_table())

        self.available_probes = self.get_available_probes()

    def run_job(self):
        """Transforms all metadata for the session into relevant files"""
        self._extract()
        self._transform()
        return self._load(self.session_json, self.output_dir)

    def _extract(self):
        """TODO: refactor a lot of the __init__ code here"""
        pass

    def _transform(self) -> Session:
        """
        Creates the session schema json
        """
        self.session_json = Session(
            experimenter_full_name=[
                self.platform_json["operatorID"].replace(".", " ").title()
            ],
            session_start_time=self.session_start,
            session_end_time=self.session_end,
            session_type=self.job_settings.session_type,
            iacuc_protocol=self.job_settings.iacuc_protocol,
            rig_id=self.platform_json["rig_id"],
            subject_id=self.folder_name.split("_")[1],
            data_streams=self.data_streams(),
            stimulus_epochs=self.stim_epochs,
            mouse_platform_name=self.job_settings.mouse_platform_name,
            active_mouse_platform=self.job_settings.active_mouse_platform,
            reward_consumed_unit="milliliter",
            notes="",
        )
        return self.session_json

    def get_folder(self, session_id, npexp_root) -> str:
        """returns the directory name of the session on the np-exp directory"""
        for subfolder in npexp_root.iterdir():
            if subfolder.name.split("_")[0] == session_id:
                return subfolder.name
        else:
            raise Exception("Session folder not found in np-exp")

    def get_session_path(self, session_id, npexp_root) -> Path:
        """returns the path to the session on allen's np-exp directory"""
        return npexp_root / self.get_folder(session_id, npexp_root)

    @staticmethod
    def extract_probe_letter(probe_exp, s):
        """
        Extracts probe letter from a string.
        """
        match = re.search(probe_exp, s)
        if match:
            return match.group("letter")

    def get_available_probes(self) -> tuple[str]:
        """
        Returns a list of probe letters among ABCDEF that are inserted
        according to platform.json. If platform.json has no insertion record,
        returns all probes (this could cause problems).
        """
        insertion_notes = self.platform_json["InsertionNotes"]
        if insertion_notes == {}:
            available_probes = "ABCDEF"
        else:
            available_probes = [
                letter
                for letter in "ABCDEF"
                if not insertion_notes.get(f"Probe{letter}", {}).get(
                    "FailedToInsert", False
                )
            ]
        logger.debug("available probes:", available_probes)
        return tuple(available_probes)

    @staticmethod
    def manipulator_coords(
        probe_name: str, newscale_coords: pd.DataFrame
    ) -> tuple[Coordinates3d, str]:
        """
        Returns the schema coordinates object containing probe's manipulator
        coordinates accrdong to newscale, and associated 'notes'. If the
        newscale coords don't include this probe (shouldn't happen), return
        coords with 0.0s and notes indicating no coordinate info available
        """
        try:
            probe_row = newscale_coords.query(
                f"electrode_group == '{probe_name}'"
            )
        except pd.errors.UndefinedVariableError:
            probe_row = newscale_coords.query(
                f"electrode_group_name == '{probe_name}'"
            )
        if probe_row.empty:
            return (
                Coordinates3d(x="0.0", y="0.0", z="0.0", unit="micrometer"),
                "Coordinate info not available",
            )
        else:
            x, y, z = (
                probe_row["x"].item(),
                probe_row["y"].item(),
                probe_row["z"].item(),
            )
        return (
            Coordinates3d(x=x, y=y, z=z, unit="micrometer"),
            "",
        )

    def ephys_modules(self) -> list:
        """
        Return list of schema ephys modules for each available probe.
        """
        newscale_coords = get_newscale_coordinates(self.motor_locs_path)

        ephys_modules = []
        for probe_letter in self.available_probes:
            probe_name = f"probe{probe_letter}"
            manipulator_coordinates, notes = self.manipulator_coords(
                probe_name, newscale_coords
            )

            probe_module = ManipulatorModule(
                assembly_name=probe_name.upper(),
                arc_angle=0.0,
                module_angle=0.0,
                rotation_angle=0.0,
                primary_targeted_structure="root",
                manipulator_coordinates=manipulator_coordinates,
                notes=notes,
            )
            ephys_modules.append(probe_module)
        return ephys_modules

    def ephys_stream(self) -> Stream:
        """
        Returns schema ephys datastream, including the list of ephys modules
        and the ephys start and end times.
        """
        probe_exp = r"(?<=[pP{1}]robe)[-_\s]*(?P<letter>[A-F]{1})(?![a-zA-Z])"

        times = get_ephys_timing_on_sync(
            sync=self.sync_path, recording_dirs=[self.recording_dir]
        )

        ephys_timing_data = tuple(
            timing
            for timing in times
            if (p := self.extract_probe_letter(probe_exp, timing.device.name))
            is None
            or p in self.available_probes
        )

        stream_first_time = min(
            timing.start_time for timing in ephys_timing_data
        )
        stream_last_time = max(
            timing.stop_time for timing in ephys_timing_data
        )

        return Stream(
            stream_start_time=self.session_start
            + datetime.timedelta(seconds=stream_first_time),
            stream_end_time=self.session_start
            + datetime.timedelta(seconds=stream_last_time),
            ephys_modules=self.ephys_modules(),
            stick_microscopes=[],
            stream_modalities=[Modality.ECEPHYS],
        )

    def sync_stream(self) -> Stream:
        """
        Returns schema behavior stream for the sync timing.
        """
        return Stream(
            stream_start_time=self.session_start,
            stream_end_time=self.session_end,
            stream_modalities=[Modality.BEHAVIOR],
            daq_names=["Sync"],
        )

    def video_stream(self) -> Stream:
        """
        Returns schema behavior videos stream for video timing
        """
        video_frame_times = npc_mvr.mvr.get_video_frame_times(
            self.sync_path, self.session_path
        )

        stream_first_time = min(
            np.nanmin(timestamps) for timestamps in video_frame_times.values()
        )
        stream_last_time = max(
            np.nanmax(timestamps) for timestamps in video_frame_times.values()
        )

        return Stream(
            stream_start_time=self.session_start
            + datetime.timedelta(seconds=stream_first_time),
            stream_end_time=self.session_start
            + datetime.timedelta(seconds=stream_last_time),
            camera_names=["Front camera", "Side camera", "Eye camera"],
            stream_modalities=[Modality.BEHAVIOR_VIDEOS],
        )

    def data_streams(self) -> tuple[Stream, ...]:
        """
        Return three schema datastreams; ephys, behavior, and behavior videos.
        May be extended.
        """
        data_streams = []
        data_streams.append(self.ephys_stream())
        # data_streams.append(self.sync_stream())
        # data_streams.append(self.video_stream())
        return tuple(data_streams)

    def build_optogenetics_table(self):
        """
        Builds an optogenetics table from the opto pickle file and sync file.
        Writes the table to a csv file.
        Parameters
        ----------
        output_opto_table_path : str
            Path to write the optogenetics table to.
        returns
        -------
        dict
            Dictionary containing the path to the output opto table
        """
        opto_file = pkl.load_pkl(self.opto_pkl_path)
        sync_file = sync.load_sync(self.sync_path)
        start_times = sync.extract_led_times(
            sync_file, self.opto_conditions_map
        )
        condition_nums = [str(item) for item in opto_file["opto_conditions"]]
        levels = opto_file["opto_levels"]
        assert len(condition_nums) == len(levels)
        if len(start_times) > len(condition_nums):
            raise ValueError(
                f"there are {len(start_times) - len(condition_nums)} extra "
                f"optotagging sync times!"
            )
        optotagging_table = pd.DataFrame(
            {
                "start_time": start_times,
                "condition_num": condition_nums,
                "level": levels,
            }
        )
        optotagging_table = optotagging_table.sort_values(
            by="start_time", axis=0
        )
        stop_times = []
        conditions = []
        names = []
        for _, row in optotagging_table.iterrows():
            condition = self.opto_conditions_map[row["condition_num"]]
            stop_times.append(row["start_time"] + condition["duration"])
            conditions.append(condition["condition"])
            names.append(condition["name"])
        optotagging_table["stop_time"] = stop_times
        optotagging_table["condition"] = conditions
        optotagging_table["name"] = names
        optotagging_table["duration"] = (
            optotagging_table["stop_time"] - optotagging_table["start_time"]
        )
        optotagging_table.to_csv(self.opto_table_path, index=False)

    def epoch_from_opto_table(self) -> StimulusEpoch:
        """
        From the optogenetic stimulation table, returns a single schema
        stimulus epoch representing the optotagging period. Include all
        unknown table columns (not start_time, stop_time, stim_name) as
        parameters, and include the set of all of that column's values as the
        parameter values.
        """
        script_obj = Software(
            name=self.stage_name,
            version="1.0",
        )

        opto_table = pd.read_csv(self.opto_table_path)

        opto_params = {}
        for column in opto_table:
            if column in ("start_time", "stop_time", "stim_name"):
                continue
            param_set = set(opto_table[column].dropna())
            opto_params[column] = param_set

        params_obj = VisualStimulation(
            stimulus_name="Optogenetic Stimulation",
            stimulus_parameters=opto_params,
            stimulus_template_name=[],
        )

        opto_epoch = StimulusEpoch(
            stimulus_start_time=self.session_start
            + timedelta(seconds=opto_table.start_time.iloc[0]),
            stimulus_end_time=self.session_start
            + timedelta(seconds=opto_table.start_time.iloc[-1]),
            stimulus_name="Optogenetic Stimulation",
            software=[],
            script=script_obj,
            stimulus_modalities=[StimulusModality.OPTOGENETICS],
            stimulus_parameters=[params_obj],
        )

        return opto_epoch


def main() -> None:
    """
    Run Main
    """
    sessionETL = CamstimEphysSessionEtl(**vars)
    sessionETL.run_job()


if __name__ == "__main__":
    main()<|MERGE_RESOLUTION|>--- conflicted
+++ resolved
@@ -103,12 +103,9 @@
         self.opto_conditions_map = job_settings.opto_conditions_map
         self.stim_table_path = (
             self.session_path / f"{self.folder_name}_stim_epochs.csv"
-<<<<<<< HEAD
-=======
         )
         self.vsync_table_path = (
             self.session_path / f"{self.folder_name}_vsync_epochs.csv"
->>>>>>> cb182436
         )
         self.sync_path = self.session_path / f"{self.folder_name}.sync"
 
