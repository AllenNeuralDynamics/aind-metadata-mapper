--- conflicted
+++ resolved
@@ -1,5 +1,4 @@
 """Tests parsing of session information from bergamo rig."""
-import zoneinfo
 import gzip
 import json
 import os
@@ -47,25 +46,6 @@
             experimenter_full_name=["John Smith", "Jane Smith"],
             subject_id="12345",
             session_start_time=datetime(
-<<<<<<< HEAD
-                2023, 10, 10, 14, 0, 0,
-                tzinfo=zoneinfo.ZoneInfo("UTC")),
-            session_end_time=datetime(
-                2023, 10, 10, 17, 0, 0,
-                tzinfo=zoneinfo.ZoneInfo("UTC")),
-            stream_start_time=datetime(
-                2023, 10, 10, 15, 0, 0,
-                tzinfo=zoneinfo.ZoneInfo("UTC")),
-            stream_end_time=datetime(
-                2023, 10, 10, 16, 0, 0,
-                tzinfo=zoneinfo.ZoneInfo("UTC")),
-            stimulus_start_time=datetime(
-                2023, 10, 10, 15, 15, 0,
-                tzinfo=zoneinfo.ZoneInfo("UTC")),
-            stimulus_end_time=datetime(
-                2023, 10, 10, 15, 45, 0,
-                tzinfo=zoneinfo.ZoneInfo("UTC")),
-=======
                 2023, 10, 10, 14, 0, 0, tzinfo=timezone.utc
             ),
             session_end_time=datetime(
@@ -83,7 +63,6 @@
             stimulus_end_time=datetime(
                 2023, 10, 10, 15, 45, 0, tzinfo=timezone.utc
             ),
->>>>>>> c315be10
         )
         cls.expected_session = expected_session_contents
 
