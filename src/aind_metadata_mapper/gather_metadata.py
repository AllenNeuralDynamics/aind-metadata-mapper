--- conflicted
+++ resolved
@@ -181,26 +181,20 @@
                 f"{self.settings.subject_id} from "
                 f"{self.settings.metadata_service_url}"
             )
-<<<<<<< HEAD
             try:
                 response = requests.get(f"{self.settings.metadata_service_url}" f"/api/v2/subject/{subject_id}")
                 if response.status_code == 200:
                     contents = response.json().get("data", response.json())
                 elif response.status_code == 400:
-                    logging.warning(f"Subject {subject_id} not found in service")
-                    contents = response.json()
+                    logging.error(f"Subject {subject_id} not found in service")
+                    response.raise_for_status()
+                    contents = None
                 else:
                     response.raise_for_status()
-                    contents = response.json()
+                    contents = None
             except Exception as e:
                 logging.error(f"Failed to retrieve subject metadata: {e}")
-                return None
-=======
-            response = requests.get(f"{self.settings.metadata_service_url}" f"/api/v2/subject/{subject_id}")
-            if response.status_code not in [200, 400]:
-                response.raise_for_status()
-            contents = response.json()
->>>>>>> 9a766fc4
+                contents = None
         else:
             logging.debug(f"Using existing {file_name}.")
             contents = self._get_file_from_user_defined_directory(file_name=file_name)
@@ -222,26 +216,20 @@
                 f"{self.settings.subject_id} from "
                 f"{self.settings.metadata_service_url}"
             )
-<<<<<<< HEAD
             try:
                 response = requests.get(f"{self.settings.metadata_service_url}" f"/api/v2/procedures/{subject_id}")
                 if response.status_code == 200:
                     contents = response.json().get("data", response.json())
                 elif response.status_code == 400:
-                    logging.warning(f"Procedures for {subject_id} not found in service")
-                    contents = response.json()
+                    logging.error(f"Procedures for {subject_id} not found in service")
+                    response.raise_for_status()
+                    contents = None
                 else:
                     response.raise_for_status()
-                    contents = response.json()
+                    contents = None
             except Exception as e:
                 logging.error(f"Failed to retrieve procedures metadata: {e}")
-                return None
-=======
-            response = requests.get(f"{self.settings.metadata_service_url}" f"/api/v2/procedures/{subject_id}")
-            if response.status_code not in [200, 400]:
-                response.raise_for_status()
-            contents = response.json()
->>>>>>> 9a766fc4
+                contents = None
         else:
             logging.debug(f"Using existing {file_name}.")
             contents = self._get_file_from_user_defined_directory(file_name=file_name)
