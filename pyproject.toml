[build-system]
requires = ["setuptools", "setuptools-scm"]
build-backend = "setuptools.build_meta"

[project]
name = "aind-metadata-mapper"
description = "Generated from aind-library-template"
license = {text = "MIT"}
requires-python = ">=3.10"
authors = [
    {name = "Allen Institute for Neural Dynamics"}
]
classifiers = [
    "Programming Language :: Python :: 3"
]
readme = "README.md"
dynamic = ["version"]

dependencies = [
    "aind-data-schema==0.33.3",
    "scanimage-tiff-reader==1.4.1.4",
    "tifffile==2024.2.12",
    "pydantic-settings>=2.0",
<<<<<<< HEAD
    "pillow",
    "bruker2nifti==1.0.4"
=======
    "requests",
    "pillow"
>>>>>>> 131976ca
]

[project.optional-dependencies]
dev = [
    'black',
    'coverage',
    'flake8',
    'interrogate',
    'isort',
    'Sphinx',
    'furo',
    "pyyaml>=6.0.0",
]

[tool.setuptools.packages.find]
where = ["src"]

[tool.setuptools.dynamic]
version = {attr = "aind_metadata_mapper.__version__"}

[tool.black]
line-length = 79
target_version = ['py310']
exclude = '''

(
  /(
      \.eggs         # exclude a few common directories in the
    | \.git          # root of the project
    | \.hg
    | \.mypy_cache
    | \.tox
    | \.venv
    | _build
    | build
    | dist
  )/
  | .gitignore
)
'''

[tool.coverage.run]
omit = ["*__init__*"]
source = ["aind_metadata_mapper", "tests"]

[tool.coverage.report]
exclude_lines = [
    "if __name__ == .__main__.:",
    "from",
    "import",
    "pragma: no cover"
]
fail_under = 100

[tool.isort]
line_length = 79
profile = "black"

[tool.interrogate]
exclude = ["setup.py", "docs", "build"]
fail-under = 100<|MERGE_RESOLUTION|>--- conflicted
+++ resolved
@@ -21,13 +21,9 @@
     "scanimage-tiff-reader==1.4.1.4",
     "tifffile==2024.2.12",
     "pydantic-settings>=2.0",
-<<<<<<< HEAD
     "pillow",
     "bruker2nifti==1.0.4"
-=======
     "requests",
-    "pillow"
->>>>>>> 131976ca
 ]
 
 [project.optional-dependencies]
