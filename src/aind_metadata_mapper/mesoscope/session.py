--- conflicted
+++ resolved
@@ -178,37 +178,10 @@
         """
         # The pydantic models will validate that the user inputs a Path.
         # We can add validators there if we want to coerce strings to Paths.
-<<<<<<< HEAD
         session_metadata = self._extract_behavior_metdata()
         session_metadata = self._extract_platform_metdata(session_metadata)
         meta = self._extract_time_series_metadata()
         return session_metadata, meta
-=======
-        input_source = self.job_settings.input_source
-        behavior_source = Path(self.job_settings.behavior_source)
-        session_metadata = {}
-        if behavior_source.is_dir():
-            # deterministic order
-            for ftype in sorted(list(behavior_source.glob("*json"))):
-                if (
-                    "Behavior" in ftype.stem
-                    or "Eye" in ftype.stem
-                    or "Face" in ftype.stem
-                ):
-                    with open(ftype, "r") as f:
-                        session_metadata[ftype.stem] = json.load(f)
-        else:
-            raise ValueError("Behavior source must be a directory")
-        if input_source.is_dir():
-            input_source = next(input_source.glob("*platform.json"), "")
-            if (
-                isinstance(input_source, str) and input_source == ""
-            ) or not input_source.exists():
-                raise ValueError("No platform json file found in directory")
-        with open(input_source, "r") as f:
-            session_metadata["platform"] = json.load(f)
-        return session_metadata
->>>>>>> 56035524
 
     def _transform(self, extracted_source: dict, meta: dict) -> Session:
         """Transform the platform data into a session object
